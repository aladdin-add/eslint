# require spacing around infix operators (space-infix-ops)

<<<<<<< HEAD
(fixable) The `--fix` option on the [command line](../user-guide/command-line-interface#fix)
automatically fixes problems reported by this rule.

=======
>>>>>>> f36a7f5f
While formatting preferences are very personal,
a number of style guides require spaces around operators, such as:

```js
var sum = 1 + 2;
```

The proponents of these extra spaces believe it make the code easier to read
and can more easily highlight potential errors, such as:

```js
var sum = i+++2;
```

While this is valid JavaScript syntax, it is hard to determine what the author intended.

## Rule Details

This rule is aimed at ensuring there are spaces around infix operators.

Examples of **incorrect** code for this rule:

```js
/*eslint space-infix-ops: "error"*/

const quotient = dividend/divisor;
const cubed = x**3;
```

Examples of **correct** code for this rule:

```js
/*eslint space-infix-ops: "error"*/

const quotient = dividend / divisor;
const cubed = x ** 3;
```
## Options

* `all` set to `always` requires spaces around all operators that do not override this (the default).
* `all` set to `never` disallows spaces around all operators that do not override this.
* `all` set to `ignore` doesn't enforce any particular use of spaces around operators that do not override this.
* The name of every operator (except `in` and `instanceof`)
  can be used as an option with the values
  `always` (require spaces), `never` (disallow spaces), or `ignore` (don't care).
  These options override the `all` setting for that operator.
  Options for `in` and `instanceof` are not supported because
  it is not valid to omit spaces around those operators.
* `int32Hint` set to `true` allows writing `a|0` without spaces (Default `false`).
  This option is deprecated in favor of specifying `"|": "never"` or `"|": "ignore"`.

For example,

```json
"space-infix-ops": ["error", {"**": "never", "*": "ignore"}]
```

requires spaces around all operators except `**`,
does not allow spaces around `**`,
and doesn't care whether spaces are used around `*`.

<<<<<<< HEAD
Without options to override the default settings,
the following patterns are considered problems:
=======
Examples of **incorrect** code for this rule:
>>>>>>> f36a7f5f

```js
/*eslint space-infix-ops: "error"*/
/*eslint-env es6*/

a+b

a+ b

a +b

a?b:c

const a={b:1};

var {a=0}=bar;

function foo(a=0) { }
```

Examples of **correct** code for this rule:

```js
/*eslint space-infix-ops: "error"*/
/*eslint-env es6*/

a + b

a       + b

a ? b : c

const a = {b:1};

var {a = 0} = bar;

function foo(a = 0) { }
```<|MERGE_RESOLUTION|>--- conflicted
+++ resolved
@@ -1,11 +1,8 @@
 # require spacing around infix operators (space-infix-ops)
 
-<<<<<<< HEAD
 (fixable) The `--fix` option on the [command line](../user-guide/command-line-interface#fix)
 automatically fixes problems reported by this rule.
 
-=======
->>>>>>> f36a7f5f
 While formatting preferences are very personal,
 a number of style guides require spaces around operators, such as:
 
@@ -67,12 +64,8 @@
 does not allow spaces around `**`,
 and doesn't care whether spaces are used around `*`.
 
-<<<<<<< HEAD
 Without options to override the default settings,
 the following patterns are considered problems:
-=======
-Examples of **incorrect** code for this rule:
->>>>>>> f36a7f5f
 
 ```js
 /*eslint space-infix-ops: "error"*/
